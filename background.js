--- conflicted
+++ resolved
@@ -275,11 +275,7 @@
   },
 
   async onTabUpdated(tabId, changeInfo, tab) {
-<<<<<<< HEAD
     if (!State.isTracking || State.isViewerTab(tabId) ||
-=======
-    if (!State.isTracking || State.isViewerTab(tabId) || 
->>>>>>> aafa6ffd
         changeInfo.status !== 'complete' || isExcluded(tab.url)) return;
     // Always update title if it has changed
     if (changeInfo.title) {
@@ -461,12 +457,7 @@
 
       case 'getTrackingStatus':
         sendResponse({ isTracking: State.isTracking });
-<<<<<<< HEAD
         return false; // Changed to false since we're sending synchronously
-=======
-        return false; // Synchronous response
->>>>>>> aafa6ffd
-
       case 'clearTabTree':
         State.clearState();
         sendResponse({ success: true });
