--- conflicted
+++ resolved
@@ -101,11 +101,6 @@
     }
   }
 
-<<<<<<< HEAD
-=======
-
-  
->>>>>>> aafa6ffd
   async requestData() {
     return new Promise((resolve) => {
       chrome.runtime.sendMessage({ action: "getTabTree" }, response => {
